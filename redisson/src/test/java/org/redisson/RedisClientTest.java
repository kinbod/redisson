--- conflicted
+++ resolved
@@ -73,14 +73,8 @@
 
     @Test
     public void testConnectAsync() throws InterruptedException {
-<<<<<<< HEAD
-        RedisClient c = new RedisClient(RedisRunner.getDefaultRedisServerBindAddressAndPort());
-        RFuture<RedisConnection> f = c.connectAsync();
+        RFuture<RedisConnection> f = redisClient.connectAsync();
         final CountDownLatch l = new CountDownLatch(2);
-=======
-        RFuture<RedisConnection> f = redisClient.connectAsync();
-        final CountDownLatch l = new CountDownLatch(1);
->>>>>>> 0fe6a42c
         f.addListener((FutureListener<RedisConnection>) future -> {
             RedisConnection conn = future.get();
             assertThat(conn.sync(RedisCommands.PING)).isEqualTo("PONG");
